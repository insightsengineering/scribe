--- conflicted
+++ resolved
@@ -99,16 +99,7 @@
 	Version: scribeVersion,
 	Run: func(cmd *cobra.Command, args []string) {
 		setLogLevel()
-<<<<<<< HEAD
 		parseCheck()
-		// TODO getting renv lock here is just temporary
-		// we'll have to figure out how to use that together with other components
-		// var renvLock Renvlock
-		// getRenvLock("renv.lock", &renvLock)
-		// validateRenvLock(renvLock)
-		// var allDownloadInfo []DownloadInfo
-		// downloadPackages(renvLock, &allDownloadInfo, downloadFile, cloneGitRepo)
-=======
 		var systemInfo SystemInfo
 		getOsInformation(&systemInfo, maskedEnvVars)
 		var renvLock Renvlock
@@ -116,7 +107,6 @@
 		validateRenvLock(renvLock)
 		var allDownloadInfo []DownloadInfo
 		downloadPackages(renvLock, &allDownloadInfo, downloadFile, cloneGitRepo)
->>>>>>> 8cfe8c6e
 	},
 }
 
