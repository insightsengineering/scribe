/*
Copyright 2022 F. Hoffmann-La Roche AG

Licensed under the Apache License, Version 2.0 (the "License");
you may not use this file except in compliance with the License.
You may obtain a copy of the License at

	http://www.apache.org/licenses/LICENSE-2.0

Unless required by applicable law or agreed to in writing, software
distributed under the License is distributed on an "AS IS" BASIS,
WITHOUT WARRANTIES OR CONDITIONS OF ANY KIND, either express or implied.
See the License for the specific language governing permissions and
limitations under the License.
*/
package cmd

import (
	"encoding/json"
	"fmt"
	"os"
	"path/filepath"

	"github.com/sirupsen/logrus"
	"github.com/spf13/cobra"
	"github.com/spf13/viper"
)

var cfgFile string
var scribeVersion string
var logLevel string
var interactive bool
var maskedEnvVars string
var renvLockFilename string

var log = logrus.New()

// within below directory:
// tar.gz packages are downloaded to package_archives subdirectory
// GitHub repositories are cloned into github subdirectory
// GitLab repositories are cloned into gitlab subdirectory
const localOutputDirectory = "/tmp/scribe/downloaded_packages"

const temporalCacheDirectory = "/tmp/scribe/cache"

var bioconductorCategories = [4]string{"bioc", "data/experiment", "data/annotation", "workflows"}

func setLogLevel() {
	customFormatter := new(logrus.TextFormatter)
	customFormatter.TimestampFormat = "2006-01-02 15:04:05"
	log.SetFormatter(customFormatter)
	customFormatter.FullTimestamp = true
	fmt.Println("Loglevel =", logLevel)
	switch logLevel {
	case "trace":
		log.SetLevel(logrus.TraceLevel)
	case "debug":
		log.SetLevel(logrus.DebugLevel)
	case "info":
		log.SetLevel(logrus.InfoLevel)
	case "warn":
		log.SetLevel(logrus.WarnLevel)
	case "error":
		log.SetLevel(logrus.ErrorLevel)
	default:
		log.SetLevel(logrus.InfoLevel)
	}
	if interactive {
		// Save the log to a file instead of outputting it to stdout.
		file, err := os.OpenFile("scribe.log", os.O_CREATE|os.O_WRONLY|os.O_APPEND, 0644)
		if err == nil {
			log.Out = file
		} else {
			log.Out = os.Stdout
			log.Info("Failed to log to file, using default stdout")
		}
	}
}

var rootCmd = &cobra.Command{
	Use:   "scribe",
	Short: "System Compatibility Report for Install & Build Evaluation",
	Long: `scribe (acronym for System Compatibility Report for Install & Build Evaluation)
	is a project that creates complete build, check and install reports
	for a collection of R packages that are defined in an
	[renv.lock](https://rstudio.github.io/renv/articles/lockfile.html) file.`,
	Version: scribeVersion,
	Run: func(cmd *cobra.Command, args []string) {
		setLogLevel()
		var systemInfo SystemInfo
		getOsInformation(&systemInfo, maskedEnvVars)
		var renvLock Renvlock
		getRenvLock(renvLockFilename, &renvLock)
		validateRenvLock(renvLock)
		var allDownloadInfo []DownloadInfo
<<<<<<< HEAD
		// downloadPackages(renvLock, &allDownloadInfo, downloadFile, cloneGitRepo)
		// writeJSON("allDownloadInfo.json", allDownloadInfo)
		readJSON("allDownloadInfo.json", &allDownloadInfo)
		var reportData ReportInfo
		preprocessReportData(allDownloadInfo, &systemInfo, &reportData)
		err := os.MkdirAll("outputReport", os.ModePerm)
		checkError(err)
		writeReport(reportData, "outputReport/index.html", "cmd/report/index.html")
=======
		mkdirerr := os.MkdirAll(temporalCacheDirectory, os.ModePerm)
		if mkdirerr != nil {
			log.Errorf("Cannot make dir %s %v", temporalCacheDirectory, mkdirerr)
		}
		downloadInfoFile := filepath.Join(temporalCacheDirectory, "downloadInfo.json")
		if _, err := os.Stat(downloadInfoFile); err == nil {
			log.Info("Reading", downloadInfoFile)
			jsonFile, errr := os.ReadFile(downloadInfoFile)
			checkError(errr)
			errUnmarshal := json.Unmarshal(jsonFile, &allDownloadInfo)
			checkError(errUnmarshal)
		} else {
			log.Infof("No %s", downloadInfoFile)
			downloadPackages(renvLock, &allDownloadInfo, downloadFile, cloneGitRepo)
			writeJSON(downloadInfoFile, &allDownloadInfo)
		}

		InstallPackages(renvLock, &allDownloadInfo)
>>>>>>> b14af0fa
	},
}

func Execute() {
	err := rootCmd.Execute()
	if err != nil {
		os.Exit(1)
	}
}

func init() {
	cobra.OnInitialize(initConfig)

	rootCmd.PersistentFlags().StringVar(&cfgFile, "config", "",
		"config file (default is $HOME/.scribe.yaml)")
	rootCmd.PersistentFlags().StringVar(&logLevel, "logLevel", "info",
		"Logging level (trace, debug, info, warn, error)")
	rootCmd.PersistentFlags().BoolVar(&interactive, "interactive", false,
		"Is scribe running in interactive environment (as opposed to e.g. CI pipeline)?")
	rootCmd.PersistentFlags().StringVar(&maskedEnvVars, "maskedEnvVars", "",
		"Regular expression for which environment variables should be masked in system information report")
	rootCmd.PersistentFlags().StringVar(&renvLockFilename, "renvLockFilename", "renv.lock",
		"Path to renv.lock file to be processed")
	rootCmd.Flags().BoolP("toggle", "t", false, "Help message for toggle")
}

// initConfig reads in config file and ENV variables if set.
func initConfig() {
	if cfgFile != "" {
		// Use config file from the flag.
		viper.SetConfigFile(cfgFile)
	} else {
		// Find home directory.
		home, err := os.UserHomeDir()
		cobra.CheckErr(err)

		// Search config in home directory with name ".scribe" (without extension).
		viper.AddConfigPath(home)
		viper.SetConfigType("yaml")
		viper.SetConfigName(".scribe")
	}

	viper.AutomaticEnv() // read in environment variables that match

	// If a config file is found, read it in.
	if err := viper.ReadInConfig(); err == nil {
		fmt.Fprintln(os.Stderr, "Using config file:", viper.ConfigFileUsed())
	}
}<|MERGE_RESOLUTION|>--- conflicted
+++ resolved
@@ -93,16 +93,9 @@
 		getRenvLock(renvLockFilename, &renvLock)
 		validateRenvLock(renvLock)
 		var allDownloadInfo []DownloadInfo
-<<<<<<< HEAD
-		// downloadPackages(renvLock, &allDownloadInfo, downloadFile, cloneGitRepo)
-		// writeJSON("allDownloadInfo.json", allDownloadInfo)
-		readJSON("allDownloadInfo.json", &allDownloadInfo)
-		var reportData ReportInfo
-		preprocessReportData(allDownloadInfo, &systemInfo, &reportData)
-		err := os.MkdirAll("outputReport", os.ModePerm)
-		checkError(err)
-		writeReport(reportData, "outputReport/index.html", "cmd/report/index.html")
-=======
+		downloadPackages(renvLock, &allDownloadInfo, downloadFile, cloneGitRepo)
+		writeJSON("allDownloadInfo.json", allDownloadInfo)
+
 		mkdirerr := os.MkdirAll(temporalCacheDirectory, os.ModePerm)
 		if mkdirerr != nil {
 			log.Errorf("Cannot make dir %s %v", temporalCacheDirectory, mkdirerr)
@@ -119,9 +112,14 @@
 			downloadPackages(renvLock, &allDownloadInfo, downloadFile, cloneGitRepo)
 			writeJSON(downloadInfoFile, &allDownloadInfo)
 		}
-
 		InstallPackages(renvLock, &allDownloadInfo)
->>>>>>> b14af0fa
+		// TODO fix this
+		readJSON("allDownloadInfo.json", &allDownloadInfo)
+		var reportData ReportInfo
+		preprocessReportData(allDownloadInfo, &systemInfo, &reportData)
+		err := os.MkdirAll("outputReport", os.ModePerm)
+		checkError(err)
+		writeReport(reportData, "outputReport/index.html", "cmd/report/index.html")
 	},
 }
 
