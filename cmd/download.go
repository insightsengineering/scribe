/*
Copyright 2023 F. Hoffmann-La Roche AG

Licensed under the Apache License, Version 2.0 (the "License");
you may not use this file except in compliance with the License.
You may obtain a copy of the License at

	http://www.apache.org/licenses/LICENSE-2.0

Unless required by applicable law or agreed to in writing, software
distributed under the License is distributed on an "AS IS" BASIS,
WITHOUT WARRANTIES OR CONDITIONS OF ANY KIND, either express or implied.
See the License for the specific language governing permissions and
limitations under the License.
*/
package cmd

import (
	"bufio"
	"crypto/md5" // #nosec
	"crypto/tls"
	"encoding/hex"
	"fmt"
	"io"
	"net/http"
	"os"
	"path/filepath"
	"regexp"
	"strconv"
	"strings"
	"time"
	"runtime"

	git "github.com/go-git/go-git/v5"
	"github.com/go-git/go-git/v5/config"
	"github.com/go-git/go-git/v5/plumbing"
	githttp "github.com/go-git/go-git/v5/plumbing/transport/http"
	locksmith "github.com/insightsengineering/locksmith/cmd"
)

const defaultCranMirrorURL = "https://cloud.r-project.org"
const bioConductorURL = "https://www.bioconductor.org/packages"
const GitHub = "GitHub"
const GitLab = "GitLab"
const cache = "cache"
const download = "download"
const github = "github"
const gitlab = "gitlab"
const targzExtensionFile = "tar.gz"
const tarGzExtension = ".tar.gz"
const archivesSubdirectory = "/package_archives/"
const srcContrib = "/src/contrib/"
const biocPackagesPrefix = "/package_files/BIOC_PACKAGES_"

type DownloadInfo struct {
	// if statusCode > 0 it is identical to HTTP status code from download, or 200 in case of successful
	// git repository clone
	// message field contains URL of the package
	// statusCode == -1 means that package version could not be found in any BioConductor repository
	// message field contains error message
	// statusCode == -2 means that there was an error during cloning of GitHub repository
	// message field contains error message
	// statusCode == -3 means that there was an error during cloning of GitLab repository
	// message field contains error message
	// statusCode == -4 means that a network error occurred during HTTP download
	// message field contains URL of the package
	StatusCode    int    `json:"statusCode"`
	Message       string `json:"message"`
	ContentLength int64  `json:"contentLength"`
	// file where the package is stored, or directory where git repository has been cloned
	// empty in case of errors
	OutputLocation string `json:"outputLocation"`
	// number of bytes saved thanks to caching (size of cached package file)
	SavedBandwidth int64 `json:"savedBandwidth"`
	// possible values: tar.gz, git, bioconductor,
	// tgz in case of binary macOS packages,
	// zip in case of binary Windows packages,
	// or empty value in case of error
	DownloadedPackageType string `json:"downloadedPackageType"`
	PackageName           string `json:"packageName"`
	PackageVersion        string `json:"packageVersion"`
	// Contains git SHA of cloned package, or exceptionally git tag or branch, if SHA was not provided in renv.lock.
	GitPackageShaOrRef string `json:"gitPackageShaOrRef"`
	// Name of R package repository (e.g. CRAN, RSPM), or GitHub/GitLab.
	PackageRepository string `json:"packageRepository"`
}

// Struct used to store data about tar.gz packages saved in local cache.
type CacheInfo struct {
	Path   string
	Length int64
}

type PackageInfo struct {
	Version  string
	Checksum string
}

func getRepositoryURL(v Rpackage, repositories []Rrepository) string {
	var repoURL string
	switch v.Source {
	case "Bioconductor":
		repoURL = bioConductorURL
	case GitHub:
		repoURL = "https://github.com/" + v.RemoteUsername + "/" + v.RemoteRepo
	case GitLab:
		// The behavior of renv.lock is not standardized in terms of whether GitLab host address
		// starts with 'https://' or not.
		var remoteHost string
		if strings.HasPrefix(v.RemoteHost, "https://") {
			remoteHost = v.RemoteHost
		} else {
			remoteHost = "https://" + v.RemoteHost
		}
		repoURL = remoteHost + "/" + v.RemoteUsername + "/" + v.RemoteRepo
	default:
		repoURL = getRenvRepositoryURL(repositories, v.Repository)
	}
	return repoURL
}

// Returns HTTP status code for downloaded file and number of bytes in downloaded content.
func downloadFile(url string, outputFile string) (int, int64) { // #nosec G402
	// Get the data
	tr := &http.Transport{TLSClientConfig: &tls.Config{InsecureSkipVerify: true}}
	client := &http.Client{Transport: tr}
	resp, err := client.Get(url)
	checkError(err)

	if err == nil {
		defer resp.Body.Close()
		if resp.StatusCode == http.StatusOK {
			// Create the file
			out, err := os.Create(outputFile)
			checkError(err)
			defer out.Close()
			// Write the body to file
			_, err = io.Copy(out, resp.Body)
			checkError(err)
		}

		return resp.StatusCode, resp.ContentLength
	}
	return -4, 0
}

// Clones git repository and returns string with error value (empty if cloning was
// successful), approximate number of downloaded bytes, and cloned version of the package (tag, branch or commit SHA).
// If commitSha or branchOrTagName is specified, the respective commit, branch or tag are checked out.
// If environmentCredentialsType is "gitlab", this function expects username and token to be set in
// GITLAB_USER and GITLAB_TOKEN environment variables.
// If environmentCredentialsType is "github", this function expects token to be set in
// GITHUB_TOKEN environment variable.
// This implementation assumes that RemoteSha renv.lock field contains commit SHA,
// and that RemoteRef renv.lock field contains branch name or tag name.
// It is assumed that RemoteRef matching regex `v\d+(\.\d+)*` (where \d is a digit) is a tag name.
// Otherwise, that it is a branch name.
// If any of these assumptions are not correct for some package, the default branch will be checked out.
func cloneGitRepo(gitDirectory string, repoURL string, environmentCredentialsType string,
	commitSha string, branchOrTagName string) (string, int64, string) {
	err := os.MkdirAll(gitDirectory, os.ModePerm)
	checkError(err)
	var gitCloneOptions *git.CloneOptions
	switch {
	case environmentCredentialsType == gitlab:
		gitCloneOptions = &git.CloneOptions{
			URL: repoURL,
			Auth: &githttp.BasicAuth{
				Username: "This can be any string.",
				Password: os.Getenv("GITLAB_TOKEN"),
			},
		}
	case environmentCredentialsType == github:
		gitCloneOptions = &git.CloneOptions{
			URL: repoURL,
			Auth: &githttp.BasicAuth{
				Username: "This can be any string.",
				Password: os.Getenv("GITHUB_TOKEN"),
			},
		}
	default:
		gitCloneOptions = &git.CloneOptions{
			URL: repoURL,
		}
	}
	repository, err := git.PlainClone(gitDirectory, false, gitCloneOptions)
	if err == nil {
		var gitPackageShaOrRef string
		w, er := repository.Worktree()
		checkError(er)
		switch {
		case commitSha != "":
			// Checkout the commit.
			log.Info("Checking out commit ", commitSha, " in ", gitDirectory)
			err = w.Checkout(&git.CheckoutOptions{
				Hash: plumbing.NewHash(commitSha),
			})
			if err != git.NoErrAlreadyUpToDate {
				checkError(err)
			}
			gitPackageShaOrRef = commitSha
		case branchOrTagName != "" && branchOrTagName != "HEAD":
			// Checkout the branch or tag.
			match, err2 := regexp.MatchString(`v\d+(\.\d+)*`, branchOrTagName)
			checkError(err2)
			var refName string
			var checkoutRefName string
			if match {
				log.Debug(branchOrTagName + " matches tag name regexp.")
				checkoutRefName = fmt.Sprintf("refs/tags/%s", branchOrTagName)
				refName = fmt.Sprintf("%s:%s", checkoutRefName, checkoutRefName)
			} else {
				log.Debug(branchOrTagName, " doesn't match tag name regexp.")
				checkoutRefName = fmt.Sprintf("refs/heads/%s", branchOrTagName)
				refName = fmt.Sprintf("%s:%s", checkoutRefName, checkoutRefName)
			}
			log.Info("Checking out branch or tag ", checkoutRefName, " in ", gitDirectory)
			refSpec := config.RefSpec(refName)
			var fetchOptions *git.FetchOptions
			switch {
			case environmentCredentialsType == gitlab:
				fetchOptions = &git.FetchOptions{
					RefSpecs: []config.RefSpec{refSpec},
					Auth: &githttp.BasicAuth{
						Username: "This can be any string.",
						Password: os.Getenv("GITLAB_TOKEN"),
					},
				}
			case environmentCredentialsType == github:
				fetchOptions = &git.FetchOptions{
					RefSpecs: []config.RefSpec{refSpec},
					Auth: &githttp.BasicAuth{
						Username: "This can be any string.",
						Password: os.Getenv("GITHUB_TOKEN"),
					},
				}
			default:
				fetchOptions = &git.FetchOptions{
					RefSpecs: []config.RefSpec{refSpec},
				}
			}
			err = repository.Fetch(fetchOptions)
			if err != git.NoErrAlreadyUpToDate {
				checkError(err)
			}
			err = w.Checkout(&git.CheckoutOptions{
				Branch: plumbing.ReferenceName(checkoutRefName),
			})
			if err != git.NoErrAlreadyUpToDate {
				checkError(err)
			}
			gitPackageShaOrRef = branchOrTagName
		default:
			// Leave HEAD checked out and return its SHA.
			// This case is used during package update phase,
			// where we check the newest package version in git repository.
			ref, err2 := repository.Head()
			checkError(err2)
			gitPackageShaOrRef = ref.Hash().String()
		}
		// The number of bytes downloaded is approximated by the size of repository directory.
		var gitRepoSize int64
		gitRepoSize, err = dirSize(gitDirectory)
		checkError(err)
		log.Debug("Repository size of ", repoURL, " = ", gitRepoSize/1024, " KiB")
		return "", gitRepoSize, gitPackageShaOrRef
	}
	return "Error while cloning repo " + repoURL + ": " + err.Error(), 0, ""
}

<<<<<<< HEAD
func getCranPackageDetails(packageName string, packageVersion string, repoURL string,
	currentCranPackageInfo map[string]*PackageInfo, localArchiveChecksums map[string]*CacheInfo,
	) (string, string, string, string, string, string, int64) {
	if runtime.GOOS == "linux" {
		// Download source or binary packages for Linux (depending on exact repository URL).
		var packageURL string
		outputLocation := localOutputDirectory + "/package_archives/" + packageName +
			"_" + packageVersion + ".tar.gz"
=======
// Returns:
// * information how the package should be accessed:
//   - "download" means the package should be downloaded as a tar.gz file from CRAN, Bioconductor or some other repo
//   - "cache" means the package is available in local cache because it has been previously downloaded
//   - "github" means the package should be cloned as a GitHub repository
//   - "gitlab" means the package should be cloned as a GitLab repository
//   - "notfound_bioc" means the package couldn't be found in Bioconductor
//
// * URL from which the package should be downloaded or cloned (or has originally been downloaded from, if it's available in cache)
// * fallback URL - in case specific package version can't be found in CRAN, it is downloaded in the newest available CRAN version
// * location where the package will be downloaded (filepath to the tar.gz file or git repo directory)
// * fallback location - filepath to tar.gz file in case package is downloaded from the fallback URL
// * number of bytes saved due to retrieving file from cache (size of the tar.gz file in cache), if not found in cache: 0
func getPackageDetails(packageName string, packageVersion string, repoURL string,
	packageSource string, currentCranPackageInfo map[string]*PackageInfo,
	biocPackageInfo map[string]map[string]*PackageInfo, biocUrls map[string]string,
	localArchiveChecksums map[string]*CacheInfo) (string, string, string, string, string, int64) {
	var packageURL string
	switch {
	case repoURL == defaultCranMirrorURL:
		outputLocation := localOutputDirectory + archivesSubdirectory + packageName +
			"_" + packageVersion + tarGzExtension
>>>>>>> 2b1e6475
		// Check if package is in current CRAN repository.
		var versionInCran string
		packageInfo, ok := currentCranPackageInfo[packageName]
		if ok {
			versionInCran = packageInfo.Version
		}
		if ok {
			log.Debug("CRAN current has package ", packageName, " version ", versionInCran, ".")
		} else {
			log.Debug("CRAN current doesn't have ", packageName, " in any version.")
		}
		if ok && versionInCran == packageVersion {
			// Check if the package is cached locally.
			localCachedFile, ok := localArchiveChecksums[packageInfo.Checksum]
			packageURL = repoURL + srcContrib + packageName + "_" + packageVersion + tarGzExtension
			if ok {
				return cache, "tar.gz", packageURL, "", localCachedFile.Path, "", localCachedFile.Length
			}
			// Package not cached locally.
			log.Debug("Retrieving package ", packageName, " from CRAN current.")
			return download, "tar.gz", packageURL, "", outputLocation, "", 0
		}
		// If CRAN current doesn't have the package version, look for the package in Archive.
		log.Debug(
			"Attempting to retrieve ", packageName, " version ", packageVersion,
			" from CRAN Archive.",
		)
		packageURL = repoURL + "/src/contrib/Archive/" + packageName +
			"/" + packageName + "_" + packageVersion + tarGzExtension
		// In case the requested package version cannot be found neither in current CRAN or CRAN archive,
		// we'll try to download the version from current CRAN as fallback.
<<<<<<< HEAD
		fallbackPackageURL := repoURL + "/src/contrib/" + packageName + "_" + versionInCran + ".tar.gz"
		fallbackOutputLocation := localOutputDirectory + "/package_archives/" + packageName +
			"_" + versionInCran + ".tar.gz"
		return download, "tar.gz", packageURL, fallbackPackageURL, outputLocation, fallbackOutputLocation, 0
	} else if runtime.GOOS == "windows" {
		// Download binary packages for Windows.
		outputLocation := localOutputDirectory + "/package_archives/" + packageName +
			"_" + packageVersion + ".zip"
		packageURL := repoURL + "/" + packageName + "_" + packageVersion + ".zip"
		log.Debug("Downloading Windows binary package from ", packageURL)
		return download, "zip", packageURL, "", outputLocation, "", 0
	}
	// TODO add support for macOS binary packages
	return "", "", "", "", "", "", 0
}
=======
		fallbackPackageURL := repoURL + srcContrib + packageName + "_" + versionInCran + tarGzExtension
		fallbackOutputLocation := localOutputDirectory + archivesSubdirectory + packageName +
			"_" + versionInCran + tarGzExtension
		return download, packageURL, fallbackPackageURL, outputLocation, fallbackOutputLocation, 0
>>>>>>> 2b1e6475

func getBioconductorPackageDetails(packageName string, packageVersion string, repoURL string,
	biocPackageInfo map[string]map[string]*PackageInfo, biocUrls map[string]string,
	localArchiveChecksums map[string]*CacheInfo) (string, string, string, string, int64) {
	if runtime.GOOS == "linux" {
		// Download source or binary packages for Linux (depending on exact repository URL).
		var packageChecksum string
<<<<<<< HEAD
		var packageURL string
		outputLocation := localOutputDirectory + "/package_archives/" + packageName +
			"_" + packageVersion + ".tar.gz"
=======
		outputLocation := localOutputDirectory + archivesSubdirectory + packageName +
			"_" + packageVersion + tarGzExtension
>>>>>>> 2b1e6475
		for _, biocCategory := range bioconductorCategories {
			biocPackageInfo, ok := biocPackageInfo[biocCategory][packageName]
			if ok {
				log.Debug(
					"BioConductor category ", biocCategory, " has package ", packageName,
					" version ", biocPackageInfo.Version, ".",
				)
				if biocPackageInfo.Version == packageVersion {
					log.Debug("Retrieving package ", packageName, " from BioConductor current.")
					packageURL = biocUrls[biocCategory] + "/" + packageName +
						"_" + packageVersion + tarGzExtension
					packageChecksum = biocPackageInfo.Checksum
				} else {
					// Package not found in current Bioconductor.
					// Try to retrieve it from Bioconductor archive.
					log.Debug(
						"Attempting to retrieve ", packageName, " version ", packageVersion,
						" from Bioconductor Archive.",
					)
					packageURL = biocUrls[biocCategory] + "/Archive/" + packageName + "/" + packageName +
						"_" + packageVersion + tarGzExtension
				}
				break
			}
		}
		if packageURL != "" {
			// Check if package is cached locally.
			localCachedFile, ok := localArchiveChecksums[packageChecksum]
			if ok {
				return cache, "bioconductor", packageURL, localCachedFile.Path, localCachedFile.Length
			}
			// Package not cached locally.
			return download, "bioconductor", packageURL, outputLocation, 0
		}
		// Package not found in any Bioconductor category.
		return "notfound_bioc", "", "", "", 0
	} else if runtime.GOOS == "windows" {
		// Download binary packages for Windows.
		outputLocation := localOutputDirectory + "/package_archives/" + packageName +
			"_" + packageVersion + ".zip"
		packageURL := repoURL + "/" + packageName + "_" + packageVersion + ".zip"
		log.Debug("Downloading Windows binary package from ", packageURL)
		return download, "zip", packageURL, outputLocation, 0
	}
	// TODO add support for macOS binary packages
	return "", "", "", "", 0
}

// Returns:
// * information how the package should be accessed:
//   - "download" means the package should be downloaded as a tar.gz file from CRAN, Bioconductor or some other repo
//   - "cache" means the package is available in local cache because it has been previously downloaded
//   - "github" means the package should be cloned as a GitHub repository
//   - "gitlab" means the package should be cloned as a GitLab repository
//   - "notfound_bioc" means the package couldn't be found in Bioconductor
//
// * package type: tar.gz for Linux packages, zip for Windows binary packages, tgz for macOS binary packages
// * URL from which the package should be downloaded or cloned (or has originally been downloaded from, if it's available in cache)
// * fallback URL - in case specific package version can't be found in CRAN, it is downloaded in the newest available CRAN version
// * location where the package will be downloaded (filepath to the tar.gz file or git repo directory)
// * fallback location - filepath to tar.gz file in case package is downloaded from the fallback URL
// * number of bytes saved due to retrieving file from cache (size of the tar.gz file in cache), if not found in cache: 0
func getPackageDetails(packageName string, packageVersion string, repoURL string,
	packageSource string, currentCranPackageInfo map[string]*PackageInfo,
	biocPackageInfo map[string]map[string]*PackageInfo, biocUrls map[string]string,
	localArchiveChecksums map[string]*CacheInfo) (string, string, string, string, string, string, int64) {
	switch {
	case repoURL == defaultCranMirrorURL || strings.Contains(repoURL, defaultCranMirrorURL + "/bin"):
		// This is a situation where:
		// * the repository from which the package should be downloaded
		//   as defined in the renv.lock, is not itself defined in the renv.lock or,
		// * package should be downloaded from binary repository for Windows or macOS.
		//   Here the assumption is that if the renv.lock points to a repository like:
		//   https://cloud.r-project.org/bin/windows/contrib/4.2 or https://cloud.r-project.org/bin/macosx/contrib/4.2
		//   then the package in a given version exists in that repository, and scribe will not verify that.
		action, packageType, packageURL, fallbackPackageURL, outputLocation, fallbackOutputLocation, savedBandwidth :=
			getCranPackageDetails(packageName, packageVersion, repoURL, currentCranPackageInfo, localArchiveChecksums)
		return action, packageType, packageURL, fallbackPackageURL, outputLocation, fallbackOutputLocation, savedBandwidth

	case repoURL == bioConductorURL || (strings.Contains(repoURL, "https://www.bioconductor.org/packages") &&
		strings.Contains(repoURL, "bin/")):
		// This is a situation where:
		// * the package points to Bioconductor package source ("Source": "Bioconductor" in the renv.lock) or,
		// * package should be downloaded from binary repository for Windows or macOS.
		//   Here the assumption is that if the renv.lock points to a repository like:
		//   https://www.bioconductor.org/packages/release/bioc/bin/windows/contrib/4.2 or,
		//   https://www.bioconductor.org/packages/release/bioc/bin/macosx/big-sur-arm64/contrib/4.2 or,
		//   https://www.bioconductor.org/packages/release/bioc/bin/macosx/big-sur-x86_64/contrib/4.2,
		//   then the packages in a given version exists in that repository, and scribe will not verify that.
		action, packageType, packageURL, outputLocation, savedBandwidth :=
			getBioconductorPackageDetails(packageName, packageVersion, repoURL, biocPackageInfo, biocUrls, localArchiveChecksums)
		return action, packageType, packageURL, "", outputLocation, "", savedBandwidth

	case packageSource == GitHub:
		// TODO this has to be modified if we plan to support other GitHub instances than https://github.com
		gitDirectory := localOutputDirectory + "/github" +
			strings.TrimPrefix(repoURL, "https://github.com")
		log.Debug("Cloning ", repoURL, " to ", gitDirectory)
		return github, "", repoURL, "", gitDirectory, "", 0

	case packageSource == GitLab:
		// repoURL == https://example.com/remote-user/some/remote/repo/path
		remoteHost := strings.Join(strings.Split(repoURL, "/")[:3], "/")
		remoteUser := strings.Split(repoURL, "/")[3]
		remoteRepo := strings.Join(strings.Split(repoURL, "/")[4:], "/")

		gitDirectory := localOutputDirectory + "/gitlab/" + strings.Split(repoURL, "/")[2] +
			"/" + remoteUser + "/" + remoteRepo
		log.Debug("Cloning repo ", remoteUser, "/", remoteRepo, " from host ",
			remoteHost, " to directory ", gitDirectory)
		return gitlab, "", repoURL, "", gitDirectory, "", 0

	default:
<<<<<<< HEAD
		// Repositories other than CRAN or BioConductor.
		// It is assumed that the requested package version is the newest available.
		// Archive is not checked.
		packageURL := repoURL + "/src/contrib/" + packageName + "_" + packageVersion + ".tar.gz"
		outputLocation := localOutputDirectory + "/package_archives/" + packageName +
			"_" + packageVersion + ".tar.gz"
		return download, "", packageURL, "", outputLocation, "", 0
=======
		// Repositories other than CRAN or BioConductor
		packageURL = repoURL + srcContrib + packageName + "_" + packageVersion + tarGzExtension
		outputLocation := localOutputDirectory + archivesSubdirectory + packageName +
			"_" + packageVersion + tarGzExtension
		return download, packageURL, "", outputLocation, "", 0
>>>>>>> 2b1e6475
	}
}

func getPackageOutputLocation(outputLocation, packageSubdir string) string {
	if packageSubdir != "" {
		return outputLocation + "/" + packageSubdir
	}
	return outputLocation
}

// Function executed in parallel goroutines.
// First, it determines in what way to retrieve the package.
// Then, it performs appropriate action based on what's been determined.
func downloadSinglePackage(packageName string, packageVersion string,
	repoURL string, gitCommitSha string, gitBranch string,
	packageSource string, packageRepository string, packageSubdir string,
	currentCranPackageInfo map[string]*PackageInfo,
	biocPackageInfo map[string]map[string]*PackageInfo, biocUrls map[string]string,
	localArchiveChecksums map[string]*CacheInfo,
	downloadFileFunction func(string, string) (int, int64),
	gitCloneFunction func(string, string, string, string, string) (string, int64, string),
	messages chan DownloadInfo, guard chan struct{}) {

	// Determine whether to download the package as tar.gz file, or from git repository.
	action, packageType, packageURL, fallbackPackageURL, outputLocation, fallbackOutputLocation, savedBandwidth := getPackageDetails(
		packageName, packageVersion, repoURL, packageSource, currentCranPackageInfo,
		biocPackageInfo, biocUrls, localArchiveChecksums,
	)

	switch action {
	case cache:
		log.Debug("Package ", packageName, " version ", packageVersion,
			" found in cache: ", outputLocation)
		messages <- DownloadInfo{200, "[cached] " + packageURL, 0, outputLocation, savedBandwidth,
			packageType, packageName, packageVersion, "", packageRepository}
	case download:
		statusCode, contentLength := downloadFileFunction(packageURL, outputLocation)
		if statusCode != http.StatusOK {
			// Download may fail in case the requested package version cannot be found
			// neither in current CRAN nor in CRAN archive. In that case, we try
			// to download the newest package version from CRAN current.
			if fallbackPackageURL != "" && fallbackOutputLocation != "" {
				statusCode, contentLength = downloadFileFunction(fallbackPackageURL, fallbackOutputLocation)
				packageURL = fallbackPackageURL
				if statusCode == http.StatusOK {
					outputLocation = fallbackOutputLocation
					log.Warn("Package ", packageName, " downloaded from ", fallbackPackageURL,
						" because requested version ", packageVersion, " is not available.")
				} else {
					outputLocation = ""
				}
			} else {
				outputLocation = ""
			}
		}
		messages <- DownloadInfo{statusCode, packageURL, contentLength, outputLocation, 0, packageType,
			packageName, packageVersion, "", packageRepository}
	case "notfound_bioc":
		messages <- DownloadInfo{-1, "Couldn't find " + packageName + " version " +
			packageVersion + " in BioConductor.", 0, "", 0, "", packageName, "", "", packageRepository}
	case github:
		message, gitRepoSize, gitPackageShaOrRef := gitCloneFunction(outputLocation, packageURL, github,
			gitCommitSha, gitBranch)
		if message == "" {
			messages <- DownloadInfo{200, repoURL, gitRepoSize,
				getPackageOutputLocation(outputLocation, packageSubdir), 0,
				"git", packageName, packageVersion, gitPackageShaOrRef, packageSource}
		} else {
			messages <- DownloadInfo{-2, message, 0, "", 0, "", packageName, "", "", packageSource}
		}
	case gitlab:
		message, gitRepoSize, gitPackageShaOrRef := gitCloneFunction(outputLocation, packageURL, gitlab,
			gitCommitSha, gitBranch)
		if message == "" {
			messages <- DownloadInfo{200, repoURL, gitRepoSize,
				getPackageOutputLocation(outputLocation, packageSubdir), 0,
				"git", packageName, packageVersion, gitPackageShaOrRef, packageSource}
		} else {
			messages <- DownloadInfo{-3, message, 0, "", 0, "", packageName, "", "", packageSource}
		}
	default:
		messages <- DownloadInfo{-5, "Internal error: unknown action " + action, 0, "", 0, "", "", "", "", ""}
	}
	<-guard
}

// Read PACKAGES file and save:
// * map from package names to their versions as stored in the PACKAGES file.
// * map from package names to their MD5 checksums as stored in the PACKAGES file.
func parsePackagesFile(filePath string, packageInfo map[string]*PackageInfo) {
	packages, err := os.Open(filePath)
	checkError(err)
	defer packages.Close()

	scanner := bufio.NewScanner(packages)
	var currentlyProcessedPackageName string
	var currentlyProcessedPackageVersion string
	var packageName string
	// Iterate through lines of PACKAGES file.
	for scanner.Scan() {
		newLine := scanner.Text()
		if strings.HasPrefix(newLine, "Package:") {
			packageFields := strings.Fields(newLine)
			packageName = packageFields[1]
			currentlyProcessedPackageName = packageName

			// Read next line after 'Package:' to get 'Version:'.
			scanner.Scan()
			nextLine := scanner.Text()
			versionFields := strings.Fields(nextLine)
			currentlyProcessedPackageVersion = versionFields[1]
		}
		// Save the cheksum from PACKAGES file to compare it with locally cached
		// tar.gz checksums.
		if strings.HasPrefix(newLine, "MD5sum:") {
			checksumFields := strings.Fields(newLine)
			checksum := checksumFields[1]
			previouslyAddedPackage, ok := packageInfo[currentlyProcessedPackageName]
			overwriteVersion := false
			if ok {
				// Package has already been added to packageInfo map.
				previouslyAddedVersion := previouslyAddedPackage.Version
				if locksmith.CheckIfVersionSufficient(currentlyProcessedPackageVersion, ">", previouslyAddedVersion) {
					overwriteVersion = true
				}
			}
			if !ok || overwriteVersion {
				// We're adding the package to packageInfo for the first time, or the new package
				// entry contains a newer package version than previously encountered in PACKAGES,
				// so we treat the new one as truly latest package version in the repository.
				packageInfo[currentlyProcessedPackageName] = &PackageInfo{
					currentlyProcessedPackageVersion, checksum}
			}
		}
	}
}

func getBiocUrls(biocVersion string, biocUrls map[string]string) {
	for _, biocCategory := range bioconductorCategories {
		biocUrls[biocCategory] = bioConductorURL + "/" + biocVersion + "/" +
			biocCategory + "/src/contrib"
	}
}

// Retrieve lists of package versions from predefined BioConductor categories.
func getBioConductorPackages(biocVersion string, biocPackageInfo map[string]map[string]*PackageInfo,
	biocUrls map[string]string, downloadFileFunction func(string, string) (int, int64)) {
	log.Info("Retrieving PACKAGES from BioConductor version ", biocVersion, ".")
	for _, biocCategory := range bioconductorCategories {
		biocPackageInfo[biocCategory] = make(map[string]*PackageInfo)
		status, _ := downloadFileFunction(
			biocUrls[biocCategory]+"/PACKAGES", localOutputDirectory+biocPackagesPrefix+
				strings.ToUpper(strings.ReplaceAll(biocCategory, "/", "_")),
		)
		if status == http.StatusOK {
			// Get BioConductor package versions and their checksums.
			parsePackagesFile(
				localOutputDirectory+biocPackagesPrefix+
					strings.ToUpper(strings.ReplaceAll(biocCategory, "/", "_")),
				biocPackageInfo[biocCategory],
			)
		}
	}
}

// Iterate through files in directoryName and save the checksums of .tar.gz files found there.
// TODO parallelize this if required - takes around 3 seconds for 820 MB of data
func computeChecksums(directoryPath string, localArchiveChecksums map[string]*CacheInfo) {
	err := filepath.Walk(directoryPath, func(path string, info os.FileInfo, err error) error {
		if strings.HasSuffix(info.Name(), tarGzExtension) {
			filePath := directoryPath + "/" + info.Name()
			byteValue, err := os.ReadFile(filePath)
			checkError(err)
			fileLength := int64(len(byteValue))
			hash := md5.Sum(byteValue) // #nosec
			hashValue := hex.EncodeToString(hash[:])
			localArchiveChecksums[hashValue] = &CacheInfo{filePath, fileLength}
		}
		return nil
	})
	checkError(err)
}

// Receive messages from goroutines responsible for package downloads.
func downloadResultReceiver(messages chan DownloadInfo, successfulDownloads *int,
	failedDownloads *int, totalPackages int, totalDownloadedBytes *int64,
	totalSavedBandwidth *int64, downloadWaiter chan struct{},
	downloadErrors *string, allDownloadInfo *[]DownloadInfo) {
	*successfulDownloads = 0
	*failedDownloads = 0
	*totalSavedBandwidth = 0
	idleSeconds := 0
	// Such big idle timeout is (unfortunately) required for some big packages like rmint.sdtm.
	const maxIdleSeconds = 200
	for {
		select {
		case msg := <-messages:
			if msg.StatusCode == http.StatusOK {
				*successfulDownloads++
				*totalDownloadedBytes += msg.ContentLength
			} else {
				*failedDownloads++
			}
			*totalSavedBandwidth += msg.SavedBandwidth
			idleSeconds = 0
			messageString := "[" +
				strconv.Itoa(int(100*float64(*successfulDownloads+*failedDownloads)/
					float64(totalPackages))) +
				"%] " + strconv.Itoa(msg.StatusCode) + " " + msg.Message
			if msg.StatusCode == http.StatusOK {
				log.Info(messageString)
			} else {
				log.Error(messageString)
				*downloadErrors += msg.Message + ", status = " + strconv.Itoa(msg.StatusCode) + "\n"
			}

			*allDownloadInfo = append(
				*allDownloadInfo,
				DownloadInfo{msg.StatusCode, msg.Message, msg.ContentLength, msg.OutputLocation,
					msg.SavedBandwidth, msg.DownloadedPackageType, msg.PackageName,
					msg.PackageVersion, msg.GitPackageShaOrRef, msg.PackageRepository},
			)

			if *successfulDownloads+*failedDownloads == totalPackages {
				// As soon as we got statuses for all packages we want to return to main routine.
				idleSeconds = maxIdleSeconds
			}
		default:
			time.Sleep(time.Second)
			idleSeconds++
		}
		// Last maxIdleWaits attempts at receiving status from package downloaders didn't yield any
		// messages. Or all packages have been downloaded. Hence, we finish waiting for any other statuses.
		if idleSeconds >= maxIdleSeconds {
			break
		}
	}
	// Signal to DownloadPackages function that all downloads have been completed.
	downloadWaiter <- struct{}{}
}

// Download packages from renv.lock file, saves download result structs to allDownloadInfo.
func downloadPackages(renvLock Renvlock, allDownloadInfo *[]DownloadInfo,
	downloadFileFunction func(string, string) (int, int64),
	gitCloneFunction func(string, string, string, string, string) (string, int64, string)) {

	// Clean up any previous downloaded data, except tar.gz packages.
	// We'll later calculate checksums for tar.gz files and compare them with checksums in
	// in PACKAGES files, so tar.gz files don't have to be downloaded again.
	// Then, recreate these directories.
	for _, directory := range []string{"/github", "/gitlab", "/package_files"} {
		err := os.RemoveAll(localOutputDirectory + directory)
		checkError(err)
		err = os.MkdirAll(localOutputDirectory+directory, os.ModePerm)
		checkError(err)
	}

	// Ensure the directory where tar.gz packages will be downloaded exists.
	err := os.MkdirAll(localOutputDirectory+"/package_archives", os.ModePerm)
	checkError(err)

	biocPackageInfo := make(map[string]map[string]*PackageInfo)
	biocUrls := make(map[string]string)

	if renvLock.Bioconductor.Version != "" {
		getBiocUrls(renvLock.Bioconductor.Version, biocUrls)
		getBioConductorPackages(
			renvLock.Bioconductor.Version, biocPackageInfo, biocUrls,
			downloadFileFunction,
		)
	}

	localCranPackagesPath := localOutputDirectory + "/package_files/CRAN_PACKAGES"

	currentCranPackageInfo := make(map[string]*PackageInfo)
	// Prepare a map from package name to the current versions of the
	// packages and their checksums as read from PACKAGES file.
	// This way, we'll know whether we should try to download the package from current CRAN repository
	// or from archive, and if we should download the package at all (it may have been already
	// downloaded to local cache).
	// This file is always downloaded because even if CRAN is not specified in renv.lock,
	// it will be used as a fallback for packages that should be downloaded from a repository not
	// defined in the Repositories section of renv.lock.
	status, _ := downloadFileFunction(defaultCranMirrorURL+"/src/contrib/PACKAGES",
		localCranPackagesPath)
	if status == http.StatusOK {
		parsePackagesFile(
			localCranPackagesPath, currentCranPackageInfo,
		)
	}

	// Before downloading any packages, check which packages have already been downloaded to the cache
	// and calculate their checksums. Later on, if we see a package to be downloaded that will have a matching
	// checksum in the PACKAGES file, we'll skip the download and point to already existing file in the cache.
	localArchiveChecksums := make(map[string]*CacheInfo)
	log.Info("Calculating local cache checksums...")
	startTime := time.Now()
	computeChecksums(localOutputDirectory+"/package_archives", localArchiveChecksums)
	elapsedTime := time.Since(startTime)
	log.Info("Calculating local cache checksums took ", fmt.Sprintf("%.2f", elapsedTime.Seconds()),
		" seconds.")
	for k, v := range localArchiveChecksums {
		log.Debug(k, " = ", v)
	}

	messages := make(chan DownloadInfo)

	// Guard channel ensures that only a fixed number of concurrent goroutines are running.
	guard := make(chan struct{}, maxDownloadRoutines)
	// Channel to wait until all downloads have completed.
	downloadWaiter := make(chan struct{})
	numberOfDownloads := 0
	var successfulDownloads, failedDownloads int
	var totalDownloadedBytes int64
	var totalSavedBandwidth int64
	var downloadErrors string

	startTime = time.Now()

	go downloadResultReceiver(messages, &successfulDownloads, &failedDownloads,
		len(renvLock.Packages), &totalDownloadedBytes, &totalSavedBandwidth,
		downloadWaiter, &downloadErrors, allDownloadInfo,
	)

	log.Info("There are ", len(renvLock.Packages), " packages to be downloaded.")
	var repoURL string
	for _, v := range renvLock.Packages {
		if v.Package != "" && v.Version != "" {
			repoURL = getRepositoryURL(v, renvLock.R.Repositories)
			guard <- struct{}{}
			log.Debug("Downloading package ", v.Package)
			go downloadSinglePackage(v.Package, v.Version, repoURL, v.RemoteSha, v.RemoteRef,
				v.Source, v.Repository, v.RemoteSubdir, currentCranPackageInfo, biocPackageInfo, biocUrls,
				localArchiveChecksums, downloadFileFunction, gitCloneFunction, messages, guard)
			numberOfDownloads++
		}
	}

	// Wait for downloadResultReceiver until all download statuses have been retrieved.
	<-downloadWaiter

	if downloadErrors != "" {
		// Not using log because we want to always see this information.
		fmt.Println("\n\nThe following errors were encountered during download:")
		fmt.Print(downloadErrors)
	}

	elapsedTime = time.Since(startTime)
	averageThroughputMbps := float64(int(8000*(float64(totalDownloadedBytes)/
		1000000)/(float64(elapsedTime.Milliseconds())/1000))) / 1000
	averageThroughputBytesPerSecond := float64(totalDownloadedBytes) /
		(float64(elapsedTime.Milliseconds()) / 1000)
	downloadTimeSaved := float64(totalSavedBandwidth) / averageThroughputBytesPerSecond
	log.Info("Total download time = ", fmt.Sprintf("%.2f", elapsedTime.Seconds()), " seconds.")
	log.Info("Downloaded ", totalDownloadedBytes, " bytes.")
	log.Info("Saved ", totalSavedBandwidth, " bytes of bandwidth and ",
		fmt.Sprintf("%.2f", downloadTimeSaved), " seconds of download time due to caching.")
	log.Info("Average throughput = ", averageThroughputMbps, " Mbps.")
	log.Info(
		"Download succeeded for ", successfulDownloads, " packages out of ",
		numberOfDownloads, " requested packages.",
	)
	log.Info(
		"Download failed for ", failedDownloads, " packages out of ",
		numberOfDownloads, " requested packages.",
	)
}<|MERGE_RESOLUTION|>--- conflicted
+++ resolved
@@ -268,39 +268,14 @@
 	return "Error while cloning repo " + repoURL + ": " + err.Error(), 0, ""
 }
 
-<<<<<<< HEAD
 func getCranPackageDetails(packageName string, packageVersion string, repoURL string,
 	currentCranPackageInfo map[string]*PackageInfo, localArchiveChecksums map[string]*CacheInfo,
 	) (string, string, string, string, string, string, int64) {
 	if runtime.GOOS == "linux" {
 		// Download source or binary packages for Linux (depending on exact repository URL).
 		var packageURL string
-		outputLocation := localOutputDirectory + "/package_archives/" + packageName +
-			"_" + packageVersion + ".tar.gz"
-=======
-// Returns:
-// * information how the package should be accessed:
-//   - "download" means the package should be downloaded as a tar.gz file from CRAN, Bioconductor or some other repo
-//   - "cache" means the package is available in local cache because it has been previously downloaded
-//   - "github" means the package should be cloned as a GitHub repository
-//   - "gitlab" means the package should be cloned as a GitLab repository
-//   - "notfound_bioc" means the package couldn't be found in Bioconductor
-//
-// * URL from which the package should be downloaded or cloned (or has originally been downloaded from, if it's available in cache)
-// * fallback URL - in case specific package version can't be found in CRAN, it is downloaded in the newest available CRAN version
-// * location where the package will be downloaded (filepath to the tar.gz file or git repo directory)
-// * fallback location - filepath to tar.gz file in case package is downloaded from the fallback URL
-// * number of bytes saved due to retrieving file from cache (size of the tar.gz file in cache), if not found in cache: 0
-func getPackageDetails(packageName string, packageVersion string, repoURL string,
-	packageSource string, currentCranPackageInfo map[string]*PackageInfo,
-	biocPackageInfo map[string]map[string]*PackageInfo, biocUrls map[string]string,
-	localArchiveChecksums map[string]*CacheInfo) (string, string, string, string, string, int64) {
-	var packageURL string
-	switch {
-	case repoURL == defaultCranMirrorURL:
 		outputLocation := localOutputDirectory + archivesSubdirectory + packageName +
 			"_" + packageVersion + tarGzExtension
->>>>>>> 2b1e6475
 		// Check if package is in current CRAN repository.
 		var versionInCran string
 		packageInfo, ok := currentCranPackageInfo[packageName]
@@ -332,14 +307,13 @@
 			"/" + packageName + "_" + packageVersion + tarGzExtension
 		// In case the requested package version cannot be found neither in current CRAN or CRAN archive,
 		// we'll try to download the version from current CRAN as fallback.
-<<<<<<< HEAD
-		fallbackPackageURL := repoURL + "/src/contrib/" + packageName + "_" + versionInCran + ".tar.gz"
-		fallbackOutputLocation := localOutputDirectory + "/package_archives/" + packageName +
-			"_" + versionInCran + ".tar.gz"
+		fallbackPackageURL := repoURL + srcContrib + packageName + "_" + versionInCran + tarGzExtension
+		fallbackOutputLocation := localOutputDirectory + archivesSubdirectory + packageName +
+			"_" + versionInCran + tarGzExtension
 		return download, "tar.gz", packageURL, fallbackPackageURL, outputLocation, fallbackOutputLocation, 0
 	} else if runtime.GOOS == "windows" {
 		// Download binary packages for Windows.
-		outputLocation := localOutputDirectory + "/package_archives/" + packageName +
+		outputLocation := localOutputDirectory + archivesSubdirectory + packageName +
 			"_" + packageVersion + ".zip"
 		packageURL := repoURL + "/" + packageName + "_" + packageVersion + ".zip"
 		log.Debug("Downloading Windows binary package from ", packageURL)
@@ -348,12 +322,6 @@
 	// TODO add support for macOS binary packages
 	return "", "", "", "", "", "", 0
 }
-=======
-		fallbackPackageURL := repoURL + srcContrib + packageName + "_" + versionInCran + tarGzExtension
-		fallbackOutputLocation := localOutputDirectory + archivesSubdirectory + packageName +
-			"_" + versionInCran + tarGzExtension
-		return download, packageURL, fallbackPackageURL, outputLocation, fallbackOutputLocation, 0
->>>>>>> 2b1e6475
 
 func getBioconductorPackageDetails(packageName string, packageVersion string, repoURL string,
 	biocPackageInfo map[string]map[string]*PackageInfo, biocUrls map[string]string,
@@ -361,14 +329,9 @@
 	if runtime.GOOS == "linux" {
 		// Download source or binary packages for Linux (depending on exact repository URL).
 		var packageChecksum string
-<<<<<<< HEAD
 		var packageURL string
-		outputLocation := localOutputDirectory + "/package_archives/" + packageName +
-			"_" + packageVersion + ".tar.gz"
-=======
 		outputLocation := localOutputDirectory + archivesSubdirectory + packageName +
 			"_" + packageVersion + tarGzExtension
->>>>>>> 2b1e6475
 		for _, biocCategory := range bioconductorCategories {
 			biocPackageInfo, ok := biocPackageInfo[biocCategory][packageName]
 			if ok {
@@ -482,21 +445,13 @@
 		return gitlab, "", repoURL, "", gitDirectory, "", 0
 
 	default:
-<<<<<<< HEAD
 		// Repositories other than CRAN or BioConductor.
 		// It is assumed that the requested package version is the newest available.
 		// Archive is not checked.
-		packageURL := repoURL + "/src/contrib/" + packageName + "_" + packageVersion + ".tar.gz"
-		outputLocation := localOutputDirectory + "/package_archives/" + packageName +
-			"_" + packageVersion + ".tar.gz"
-		return download, "", packageURL, "", outputLocation, "", 0
-=======
-		// Repositories other than CRAN or BioConductor
-		packageURL = repoURL + srcContrib + packageName + "_" + packageVersion + tarGzExtension
+		packageURL := repoURL + srcContrib + packageName + "_" + packageVersion + tarGzExtension
 		outputLocation := localOutputDirectory + archivesSubdirectory + packageName +
 			"_" + packageVersion + tarGzExtension
-		return download, packageURL, "", outputLocation, "", 0
->>>>>>> 2b1e6475
+		return download, "", packageURL, "", outputLocation, "", 0
 	}
 }
 
