/*
Copyright 2022 F. Hoffmann-La Roche AG

Licensed under the Apache License, Version 2.0 (the "License");
you may not use this file except in compliance with the License.
You may obtain a copy of the License at

	http://www.apache.org/licenses/LICENSE-2.0

Unless required by applicable law or agreed to in writing, software
distributed under the License is distributed on an "AS IS" BASIS,
WITHOUT WARRANTIES OR CONDITIONS OF ANY KIND, either express or implied.
See the License for the specific language governing permissions and
limitations under the License.
*/
package cmd

import (
	"bytes"
	"encoding/json"
	"io"
	"os"
	"os/exec"
	"path/filepath"
	"sort"
	"strings"
	"unicode"

	mapset "github.com/deckarep/golang-set/v2"
	"golang.org/x/exp/slices"
)

func stringInSlice(a string, list []string) bool {
	for _, b := range list {
		if b == a {
			return true
		}
	}
	return false
}

func checkError(err error) {
	if err != nil {
		log.Error(err)
	}
}

func dirSize(path string) (int64, error) {
	var size int64
	err := filepath.Walk(path, func(_ string, info os.FileInfo, err error) error {
		checkError(err)
		if !info.IsDir() {
			size += info.Size()
		}
		return err
	})
	return size, err
}

// Returns number of bytes written to a file
func writeJSON(filename string, j interface{}) int {
	s, err := json.MarshalIndent(j, "", "  ")
	checkError(err)

	err = os.WriteFile(filename, s, 0644) //#nosec
	checkError(err)

	return len(s)
}

<<<<<<< HEAD
func readJSON(filename string, j interface{}) {
	byteValue, err := os.ReadFile(filename)
	checkError(err)

	err = json.Unmarshal(byteValue, j)
	checkError(err)
=======
func fillEnvFromSystem(envs []string) []string {
	for i, env := range envs {
		if env != "" && !strings.Contains(env, "=") {
			value := os.Getenv(env)
			envs[i] = env + "=" + value
		}
	}
	return envs
}

// Execute a system command
// nolint: gocyclo
func execCommand(command string, showOutput bool, returnOutput bool, envs []string, file *os.File) (string, error) {
	lastQuote := rune(0)
	f := func(c rune) bool {
		switch {
		case c == lastQuote:
			lastQuote = rune(0)
			return false
		case lastQuote != rune(0):
			return false
		case unicode.In(c, unicode.Quotation_Mark):
			lastQuote = c
			return false
		default:
			return unicode.IsSpace(c)
		}
	}

	var parts []string
	preParts := strings.FieldsFunc(command, f)
	for i := range preParts {
		part := preParts[i]
		parts = append(parts, strings.ReplaceAll(part, "'", ""))
	}

	// nolint: gosec
	cmd := exec.Command(parts[0], parts[1:]...)
	cmd.Env = os.Environ()

	for _, env := range fillEnvFromSystem(envs) {
		if env != "" {
			cmd.Env = append(cmd.Env, env)
		}
	}
	if returnOutput {
		data, err := cmd.Output()
		if err != nil {
			return "", err
		}
		return string(data), nil
	}

	var stdoutBuf, stderrBuf bytes.Buffer
	stdoutIn, stdoutInErr := cmd.StdoutPipe()
	if stdoutInErr != nil {
		log.Errorf("Cannot create STDOUT pipe")
	}
	stderrIn, stderrInErr := cmd.StderrPipe()
	if stderrInErr != nil {
		log.Errorf("Cannot create STDERR pipe")
	}

	var errStdout, errStderr error
	var stdout, stderr io.Writer
	if file != nil {
		stdout = io.MultiWriter(&stdoutBuf, file)
		stderr = io.MultiWriter(&stderrBuf, file)
	}
	err := cmd.Start()
	if err != nil {
		log.Error(err)
	}

	if file != nil {
		_, errStdout = io.Copy(stdout, stdoutIn)
		_, errStderr = io.Copy(stderr, stderrIn)

		if errStdout != nil || errStderr != nil {
			if showOutput {
				log.Fatalln("Failed to capture stdout or stderr!")
			}
			if errStdout != nil {
				return "", errStdout
			}
			return "", errStderr
		}

		err = cmd.Wait()
		outStr, errStr := stdoutBuf.String(), stderrBuf.String()
		if err != nil {
			if showOutput {
				log.Println(errStr + outStr)
			}
			return errStr + outStr, err
		}
		if showOutput {
			log.Println(outStr)
		}
	}
	return "", nil
}

func tsort(graph map[string][]string) (resultOrder []string) {

	allNodesSet := mapset.NewSet[string]()
	revGraph := map[string][]string{}
	for from, tos := range graph {
		allNodesSet.Add(from)
		if len(tos) == 0 {
			resultOrder = append(resultOrder, from)
		} else {
			for _, to := range tos {
				allNodesSet.Add(to)
				revGraph[to] = append(revGraph[to], from)
			}
		}
	}

	allNodes := allNodesSet.ToSlice()
	indegree := make(map[string]int)
	outdegree := make(map[string]int)
	for _, n := range allNodes {
		indegree[n] = 0
		outdegree[n] = 0
	}
	for from, tos := range graph {
		outdegree[from] = len(tos)
	}
	for from, tos := range revGraph {
		indegree[from] = len(tos)
	}

	sort.Strings(resultOrder)

	stack := []string{}

	var dfs func(node string, fvisited map[string]bool, fstack *[]string)
	dfs = func(node string, fvisited map[string]bool, fstack *[]string) {
		fvisited[node] = true
		for _, to := range sortByCounter(outdegree, graph[node]) {
			if !fvisited[to] {
				dfs(to, fvisited, fstack)
			}
		}
		*fstack = append(*fstack, node)
	}

	visited := make(map[string]bool)
	for _, node := range resultOrder {
		visited[node] = true
	}

	allNodes = sortByCounter(outdegree, allNodes)

	for _, node := range allNodes {
		if !visited[node] {
			dfs(node, visited, &stack)
		}

	}

	for i := 0; i < len(stack); i++ {
		if !slices.Contains(resultOrder, stack[i]) {
			resultOrder = append(resultOrder, stack[i])
		}
	}

	return resultOrder
}

func toEmptyMapString(slice []string) map[string]string {
	rmap := make(map[string]string)
	for _, s := range slice {
		rmap[s] = ""
	}
	return rmap
>>>>>>> b14af0fa
}<|MERGE_RESOLUTION|>--- conflicted
+++ resolved
@@ -68,14 +68,14 @@
 	return len(s)
 }
 
-<<<<<<< HEAD
 func readJSON(filename string, j interface{}) {
 	byteValue, err := os.ReadFile(filename)
 	checkError(err)
 
 	err = json.Unmarshal(byteValue, j)
 	checkError(err)
-=======
+}
+
 func fillEnvFromSystem(envs []string) []string {
 	for i, env := range envs {
 		if env != "" && !strings.Contains(env, "=") {
@@ -253,5 +253,4 @@
 		rmap[s] = ""
 	}
 	return rmap
->>>>>>> b14af0fa
 }