/*
Copyright 2022 F. Hoffmann-La Roche AG

Licensed under the Apache License, Version 2.0 (the "License");
you may not use this file except in compliance with the License.
You may obtain a copy of the License at

	http://www.apache.org/licenses/LICENSE-2.0

Unless required by applicable law or agreed to in writing, software
distributed under the License is distributed on an "AS IS" BASIS,
WITHOUT WARRANTIES OR CONDITIONS OF ANY KIND, either express or implied.
See the License for the specific language governing permissions and
limitations under the License.
*/
package cmd

import (
	"bytes"
	"encoding/json"
	"io"
	"os"
	"os/exec"
	"path/filepath"
	"strings"
	"unicode"
)

func stringInSlice(a string, list []string) bool {
	for _, b := range list {
		if b == a {
			return true
		}
	}
	return false
}

func checkError(err error) {
	if err != nil {
		log.Error(err)
	}
}

func dirSize(path string) (int64, error) {
	var size int64
	err := filepath.Walk(path, func(_ string, info os.FileInfo, err error) error {
		checkError(err)
		if !info.IsDir() {
			size += info.Size()
		}
		return err
	})
	return size, err
}

// Returns number of bytes written to a file
<<<<<<< HEAD
func WriteJSON(filename string, j interface{}) int {
=======
func writeJSON(filename string, j interface{}) int {
>>>>>>> 67510517
	s, err := json.MarshalIndent(j, "", "  ")
	checkError(err)

	err = os.WriteFile(filename, s, 0644) //#nosec
	checkError(err)

	return len(s)
}

// Execute a system command
func execCommand(command string, showOutput bool, returnOutput bool) (string, error) {
	lastQuote := rune(0)
	f := func(c rune) bool {
		switch {
		case c == lastQuote:
			lastQuote = rune(0)
			return false
		case lastQuote != rune(0):
			return false
		case unicode.In(c, unicode.Quotation_Mark):
			lastQuote = c
			return false
		default:
			return unicode.IsSpace(c)
		}
	}

	var parts []string
	preParts := strings.FieldsFunc(command, f)
	for i := range preParts {
		part := preParts[i]
		parts = append(parts, strings.Replace(part, "'", "", -1))
	}
	if returnOutput {
		data, err := exec.Command(parts[0], parts[1:]...).Output()
		if err != nil {
			return "", err
		}
		return string(data), nil
	}

	var stdoutBuf, stderrBuf bytes.Buffer
	cmd := exec.Command(parts[0], parts[1:]...)

	stdoutIn, _ := cmd.StdoutPipe()
	stderrIn, _ := cmd.StderrPipe()

	var errStdout, errStderr error
	stdout := io.MultiWriter(os.Stdout, &stdoutBuf)
	stderr := io.MultiWriter(os.Stderr, &stderrBuf)
	err := cmd.Start()
	if err != nil {
		log.Fatalln(err)
	}

	go func() {
		_, errStdout = io.Copy(stdout, stdoutIn)
	}()

	go func() {
		_, errStderr = io.Copy(stderr, stderrIn)
	}()

	if errStdout != nil || errStderr != nil {
		if showOutput {
			log.Fatalln("Failed to capture stdout or stderr!")
		}
		if errStdout != nil {
			return "", errStdout
		}
		return "", errStderr
	}

	err = cmd.Wait()
	outStr, errStr := string(stdoutBuf.Bytes()), string(stderrBuf.Bytes())
	if err != nil {
		if showOutput {
			log.Println(errStr)
		}
		return "", err
	}
	if showOutput {
		log.Println(outStr)
	}

	return "", nil
}<|MERGE_RESOLUTION|>--- conflicted
+++ resolved
@@ -54,11 +54,7 @@
 }
 
 // Returns number of bytes written to a file
-<<<<<<< HEAD
-func WriteJSON(filename string, j interface{}) int {
-=======
 func writeJSON(filename string, j interface{}) int {
->>>>>>> 67510517
 	s, err := json.MarshalIndent(j, "", "  ")
 	checkError(err)
 
