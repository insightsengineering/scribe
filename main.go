package main

<<<<<<< HEAD
import (
	"os"

	"github.com/sirupsen/logrus"
)

var log = logrus.New()
=======
import "github.com/insightsengineering/scribe/cmd"
>>>>>>> 2bd0517f

// TODO this has to be replaced with actual checking whether we're running in a pipeline
const Interactive = false

func main() {
<<<<<<< HEAD
	customFormatter := new(logrus.TextFormatter)
	customFormatter.TimestampFormat = "2006-01-02 15:04:05"
	log.SetFormatter(customFormatter)
	// log.SetLevel(logrus.DebugLevel)
	log.SetLevel(logrus.InfoLevel)
	customFormatter.FullTimestamp = true
	var renv_lock Renvlock
	GetRenvLock("renv.lock", &renv_lock)
	if Interactive {
		// Save the log to a file instead of outputting it to stdout.
		file, err := os.OpenFile("scribe.log", os.O_CREATE|os.O_WRONLY|os.O_APPEND, 0644)
		if err == nil {
			log.Out = file
		} else {
			log.Out = os.Stdout
			log.Info("Failed to log to file, using default stdout")
		}
	}

	ValidateRenvLock(renv_lock)
	DownloadPackages(renv_lock)
	// WriteRenvLock("test-renv", renv_lock)
=======
	cmd.Execute()
>>>>>>> 2bd0517f
}<|MERGE_RESOLUTION|>--- conflicted
+++ resolved
@@ -1,45 +1,10 @@
 package main
 
-<<<<<<< HEAD
-import (
-	"os"
-
-	"github.com/sirupsen/logrus"
-)
-
-var log = logrus.New()
-=======
 import "github.com/insightsengineering/scribe/cmd"
->>>>>>> 2bd0517f
 
 // TODO this has to be replaced with actual checking whether we're running in a pipeline
 const Interactive = false
 
 func main() {
-<<<<<<< HEAD
-	customFormatter := new(logrus.TextFormatter)
-	customFormatter.TimestampFormat = "2006-01-02 15:04:05"
-	log.SetFormatter(customFormatter)
-	// log.SetLevel(logrus.DebugLevel)
-	log.SetLevel(logrus.InfoLevel)
-	customFormatter.FullTimestamp = true
-	var renv_lock Renvlock
-	GetRenvLock("renv.lock", &renv_lock)
-	if Interactive {
-		// Save the log to a file instead of outputting it to stdout.
-		file, err := os.OpenFile("scribe.log", os.O_CREATE|os.O_WRONLY|os.O_APPEND, 0644)
-		if err == nil {
-			log.Out = file
-		} else {
-			log.Out = os.Stdout
-			log.Info("Failed to log to file, using default stdout")
-		}
-	}
-
-	ValidateRenvLock(renv_lock)
-	DownloadPackages(renv_lock)
-	// WriteRenvLock("test-renv", renv_lock)
-=======
 	cmd.Execute()
->>>>>>> 2bd0517f
 }