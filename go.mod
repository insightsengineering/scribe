module github.com/insightsengineering/scribe

go 1.19

require (
<<<<<<< HEAD
	github.com/Microsoft/go-winio v0.4.16 // indirect
	github.com/acomagu/bufpipe v1.0.3 // indirect
	github.com/emirpasic/gods v1.12.0 // indirect
	github.com/go-git/gcfg v1.5.0 // indirect
	github.com/go-git/go-billy/v5 v5.3.1 // indirect
	github.com/go-git/go-git/v5 v5.4.2 // indirect
	github.com/jbenet/go-context v0.0.0-20150711004518-d14ea06fba99 // indirect
	github.com/kevinburke/ssh_config v0.0.0-20201106050909-4977a11b4351 // indirect
	github.com/mattn/go-runewidth v0.0.14 // indirect
	github.com/mitchellh/colorstring v0.0.0-20190213212951-d06e56a500db // indirect
	github.com/mitchellh/go-homedir v1.1.0 // indirect
	github.com/rivo/uniseg v0.4.2 // indirect
	github.com/schollz/progressbar/v3 v3.12.1 // indirect
	github.com/sergi/go-diff v1.1.0 // indirect
	github.com/sirupsen/logrus v1.9.0 // indirect
	github.com/src-d/gcfg v1.4.0 // indirect
	github.com/xanzy/ssh-agent v0.3.0 // indirect
	golang.org/x/crypto v0.0.0-20210421170649-83a5a9bb288b // indirect
	golang.org/x/net v0.0.0-20210326060303-6b1517762897 // indirect
	golang.org/x/sys v0.1.0 // indirect
	golang.org/x/term v0.1.0 // indirect
	gopkg.in/src-d/go-billy.v4 v4.3.2 // indirect
	gopkg.in/src-d/go-git.v4 v4.13.1 // indirect
	gopkg.in/warnings.v0 v0.1.2 // indirect
=======
	github.com/sirupsen/logrus v1.9.0
	github.com/spf13/cobra v1.6.1
	github.com/spf13/viper v1.14.0
	github.com/stretchr/testify v1.8.1
)

require (
	github.com/davecgh/go-spew v1.1.1 // indirect
	github.com/fsnotify/fsnotify v1.6.0 // indirect
	github.com/hashicorp/hcl v1.0.0 // indirect
	github.com/inconshreveable/mousetrap v1.0.1 // indirect
	github.com/magiconair/properties v1.8.6 // indirect
	github.com/mitchellh/mapstructure v1.5.0 // indirect
	github.com/pelletier/go-toml v1.9.5 // indirect
	github.com/pelletier/go-toml/v2 v2.0.5 // indirect
	github.com/pmezard/go-difflib v1.0.0 // indirect
	github.com/spf13/afero v1.9.2 // indirect
	github.com/spf13/cast v1.5.0 // indirect
	github.com/spf13/jwalterweatherman v1.1.0 // indirect
	github.com/spf13/pflag v1.0.5 // indirect
	github.com/subosito/gotenv v1.4.1 // indirect
	golang.org/x/sys v0.0.0-20220908164124-27713097b956 // indirect
	golang.org/x/text v0.4.0 // indirect
	gopkg.in/ini.v1 v1.67.0 // indirect
	gopkg.in/yaml.v2 v2.4.0 // indirect
	gopkg.in/yaml.v3 v3.0.1 // indirect
>>>>>>> 2bd0517f
)<|MERGE_RESOLUTION|>--- conflicted
+++ resolved
@@ -3,32 +3,6 @@
 go 1.19
 
 require (
-<<<<<<< HEAD
-	github.com/Microsoft/go-winio v0.4.16 // indirect
-	github.com/acomagu/bufpipe v1.0.3 // indirect
-	github.com/emirpasic/gods v1.12.0 // indirect
-	github.com/go-git/gcfg v1.5.0 // indirect
-	github.com/go-git/go-billy/v5 v5.3.1 // indirect
-	github.com/go-git/go-git/v5 v5.4.2 // indirect
-	github.com/jbenet/go-context v0.0.0-20150711004518-d14ea06fba99 // indirect
-	github.com/kevinburke/ssh_config v0.0.0-20201106050909-4977a11b4351 // indirect
-	github.com/mattn/go-runewidth v0.0.14 // indirect
-	github.com/mitchellh/colorstring v0.0.0-20190213212951-d06e56a500db // indirect
-	github.com/mitchellh/go-homedir v1.1.0 // indirect
-	github.com/rivo/uniseg v0.4.2 // indirect
-	github.com/schollz/progressbar/v3 v3.12.1 // indirect
-	github.com/sergi/go-diff v1.1.0 // indirect
-	github.com/sirupsen/logrus v1.9.0 // indirect
-	github.com/src-d/gcfg v1.4.0 // indirect
-	github.com/xanzy/ssh-agent v0.3.0 // indirect
-	golang.org/x/crypto v0.0.0-20210421170649-83a5a9bb288b // indirect
-	golang.org/x/net v0.0.0-20210326060303-6b1517762897 // indirect
-	golang.org/x/sys v0.1.0 // indirect
-	golang.org/x/term v0.1.0 // indirect
-	gopkg.in/src-d/go-billy.v4 v4.3.2 // indirect
-	gopkg.in/src-d/go-git.v4 v4.13.1 // indirect
-	gopkg.in/warnings.v0 v0.1.2 // indirect
-=======
 	github.com/sirupsen/logrus v1.9.0
 	github.com/spf13/cobra v1.6.1
 	github.com/spf13/viper v1.14.0
@@ -55,5 +29,4 @@
 	gopkg.in/ini.v1 v1.67.0 // indirect
 	gopkg.in/yaml.v2 v2.4.0 // indirect
 	gopkg.in/yaml.v3 v3.0.1 // indirect
->>>>>>> 2bd0517f
 )